listen: ":8080"
database:
  url: 127.0.0.1:27017
  name: tsuru
git:
  unit-repo: /home/application/current
<<<<<<< HEAD
  server: http://gandalf.plataformas.glb.com
=======
  server: tsuru.plataformas.glb.com
aws:
  access-key-id: access-id-here
  secret-access-key: secret-very-secret
  iam:
    endpoint: https://iam.amazonaws.com/
  s3:
    region-name: us-west-1
    endpoint: https://ec2.us-west-1.amazonaws.com
    bucketEndpoint: https://s3-us-west-1.amazonaws.com
    location-constraint: true
    lowercase-bucket: true
  s3-endpoint: http://s3uri.com/
>>>>>>> 7a43fedb
auth:
  salt: TSURU-SALT
  token-expire-days: 2
  token-key: TSURU-KEY<|MERGE_RESOLUTION|>--- conflicted
+++ resolved
@@ -4,10 +4,7 @@
   name: tsuru
 git:
   unit-repo: /home/application/current
-<<<<<<< HEAD
   server: http://gandalf.plataformas.glb.com
-=======
-  server: tsuru.plataformas.glb.com
 aws:
   access-key-id: access-id-here
   secret-access-key: secret-very-secret
@@ -19,8 +16,6 @@
     bucketEndpoint: https://s3-us-west-1.amazonaws.com
     location-constraint: true
     lowercase-bucket: true
-  s3-endpoint: http://s3uri.com/
->>>>>>> 7a43fedb
 auth:
   salt: TSURU-SALT
   token-expire-days: 2
