--- conflicted
+++ resolved
@@ -1293,40 +1293,7 @@
 			return Provisioner.RegisterUnit(unit, customData)
 		}
 	}
-<<<<<<< HEAD
 	return provision.ErrUnitNotFound
-=======
-	return ErrUnitNotFound
-}
-
-// TODO(cezarsa): This method only exist to keep tsuru compatible with older
-// platforms. It should be removed in the next major after 0.10.0. Provisioner
-// is now responsible for saving custom data associated to image.
-func (app *App) UpdateCustomData(customData map[string]interface{}) error {
-	app.CustomData = customData
-	conn, err := db.Conn()
-	if err != nil {
-		return err
-	}
-	defer conn.Close()
-	return conn.Apps().Update(
-		bson.M{"name": app.Name},
-		bson.M{"$set": bson.M{"customdata": app.CustomData}},
-	)
-}
-
-// TODO(cezarsa): This method only exist to keep tsuru compatible with older
-// platforms. It should be removed in the next major after 0.10.0. Provisioner
-// is now responsible for saving custom data associated to image.
-func (app *App) GetTsuruYamlData() (provision.TsuruYamlData, error) {
-	rawData, err := json.Marshal(app.CustomData)
-	var data provision.TsuruYamlData
-	err = json.Unmarshal(rawData, &data)
-	if err != nil {
-		return data, err
-	}
-	return data, nil
->>>>>>> e90a9ad2
 }
 
 func (app *App) GetRouter() (string, error) {
