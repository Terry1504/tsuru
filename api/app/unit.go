// Copyright 2012 tsuru authors. All rights reserved.
// Use of this source code is governed by a BSD-style
// license that can be found in the LICENSE file.

package app

import (
	"bytes"
	"errors"
	"fmt"
	"github.com/globocom/tsuru/log"
	"io"
	"os/exec"
	"strconv"
	"strings"
)

type Unit struct {
	Type              string
	Name              string
	Machine           int
	Ip                string
	AgentState        string `yaml:"agent-state"`
	MachineAgentState string
	InstanceState     string
	InstanceId        string
	app               *App
}

func (u *Unit) destroy() ([]byte, error) {
	if u.Machine < 1 {
		return nil, errors.New("No machine associated.")
	}
	cmd := exec.Command("juju", "destroy-service", u.app.Name)
	log.Printf("destroying %s with name %s", u.Type, u.Name)
	out, err := cmd.CombinedOutput()
	log.Printf(string(out))
	if err != nil {
		return out, err
	}
	cmd = exec.Command("juju", "terminate-machine", strconv.Itoa(u.Machine))
	return cmd.CombinedOutput()
}

<<<<<<< HEAD
func (u *Unit) executeHook(stdout, stderr io.Writer, hook string) ([]byte, error) {
=======
func (u *Unit) executeHook(hook string, stdout, stderr io.Writer) ([]byte, error) {
>>>>>>> 1206131f
	cmd := fmt.Sprintf("/var/lib/tsuru/hooks/%s", hook)
	output, err := u.Command(stdout, stderr, cmd)
	log.Print(string(output))
	return output, err
}

func (u *Unit) Command(stdout, stderr io.Writer, cmds ...string) ([]byte, error) {
	if state := u.State(); state != "started" {
		return nil, fmt.Errorf("Unit must be started to run commands, but it is %s.", state)
	}
	c := exec.Command("juju", "ssh", "-o", "StrictHostKeyChecking no", "-q", strconv.Itoa(u.Machine))
	c.Args = append(c.Args, cmds...)
	log.Printf("executing %s on %s", strings.Join(cmds, " "), u.app.Name)
	var b bytes.Buffer
	if stdout == nil {
		stdout = &b
	}
	if stderr == nil {
		stderr = &b
	}
	c.Stdout = stdout
	c.Stderr = stderr
	err := c.Run()
<<<<<<< HEAD
	return filterOutput(b.Bytes()), err
=======
	return b.Bytes(), err
>>>>>>> 1206131f
}

func (u *Unit) GetName() string {
	return u.app.Name
}

func (u *Unit) GetIp() string {
	return u.Ip
}

func (u *Unit) State() string {
	if u.InstanceState == "error" || u.AgentState == "install-error" || u.MachineAgentState == "start-error" {
		return "error"
	}
	if u.MachineAgentState == "pending" || u.MachineAgentState == "not-started" || u.MachineAgentState == "" {
		return "creating"
	}
	if u.InstanceState == "pending" || u.InstanceState == "" {
		return "creating"
	}
	if u.AgentState == "down" {
		return "down"
	}
	if u.MachineAgentState == "running" && u.AgentState == "not-started" {
		return "creating"
	}
	if u.MachineAgentState == "running" && u.InstanceState == "running" && u.AgentState == "pending" {
		return "installing"
	}
	if u.MachineAgentState == "running" && u.AgentState == "started" && u.InstanceState == "running" {
		return "started"
	}
	return "pending"
}<|MERGE_RESOLUTION|>--- conflicted
+++ resolved
@@ -42,11 +42,7 @@
 	return cmd.CombinedOutput()
 }
 
-<<<<<<< HEAD
-func (u *Unit) executeHook(stdout, stderr io.Writer, hook string) ([]byte, error) {
-=======
 func (u *Unit) executeHook(hook string, stdout, stderr io.Writer) ([]byte, error) {
->>>>>>> 1206131f
 	cmd := fmt.Sprintf("/var/lib/tsuru/hooks/%s", hook)
 	output, err := u.Command(stdout, stderr, cmd)
 	log.Print(string(output))
@@ -70,11 +66,7 @@
 	c.Stdout = stdout
 	c.Stderr = stderr
 	err := c.Run()
-<<<<<<< HEAD
-	return filterOutput(b.Bytes()), err
-=======
 	return b.Bytes(), err
->>>>>>> 1206131f
 }
 
 func (u *Unit) GetName() string {
